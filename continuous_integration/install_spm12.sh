--- conflicted
+++ resolved
@@ -1,44 +1,30 @@
 #! /bin/bash
-<<<<<<< HEAD
-# Time-stamp: <2017-06-04 16:02:14 cp983411>
-=======
-# Time-stamp: <2018-02-14 11:26:59 cp983411>
->>>>>>> 61264eb0
+# Time-stamp: <2018-02-25 13:48:38 cp983411>
 
 # Download and install SPM12 standalone (no Matlab license required)
 # see https://en.wikibooks.org/wiki/SPM/Standalone
 
 set -e
 # set -x  # echo on for debugging
-<<<<<<< HEAD
+
+OWD=$PWD
 
 #  Installation directory can be specified as first argument on the command line
-#  Warning: use a fully qualitifed path (from root) to correctly set up env variables
+#  Warning: use a fully qualified path (from root) to correctly set up env variables
+
+
+
 
 if [ $# -eq 0 ]
-  then
-      SPM_ROOT_DIR=$HOME/opt/spm12   # default
+then
+    echo "This script downloads and installs SPM12 standalone (https://en.wikibooks.org/wiki/SPM/Standalone)"
+    read -p "Installation directory? " -e -i "$HOME/opt/spm12" SPM_ROOT_DIR
 else
-      SPM_ROOT_DIR=$1
+    SPM_ROOT_DIR=$1
 fi
 
 mkdir -p $SPM_ROOT_DIR
 
-=======
-
-#  Installation directory can be specified as first argument on the command line
-#  Warning: use a fully qualitifed path (from root) to correctly set up env variables
-
-if [ $# -eq 0 ]
-  then
-      SPM_ROOT_DIR=$HOME/opt/spm12   # default
-else
-      SPM_ROOT_DIR=$1
-fi
-
-mkdir -p $SPM_ROOT_DIR
-
->>>>>>> 61264eb0
 # Download
 SPM_SRC=spm12_r????.zip
 MCRINST=MCRInstaller.bin
@@ -57,7 +43,7 @@
    chmod 755 ${MCRINST}
    ./${MCRINST} -P bean421.installLocation="mcr" -silent
 fi
-   
+
 # create start-up script
 cat <<EOF > spm12.sh
 #!/bin/bash
@@ -66,28 +52,30 @@
 EOF
 
 chmod 755 spm12.sh
-<<<<<<< HEAD
-=======
 
 if [ ! -f /usr/lib/x86_64-linux-gnu/libXp.so.6 ]; then
-    echo "WARNING!!!"
+    echo "IMPORTANT:"
     echo "/usr/lib/x86_64-linux-gnu/libXp.so.6 is missing"
     echo 
-    echo To install it:
+    echo To install it, you must execute:
     echo 'sudo add-apt-repository "deb http://securuty.ubuntu.com/ubuntu precise-security main"'
     echo 'sudo apt update'
     echo 'sudo apt install lixp6'
     echo 'sudo add-apt-repository -r "deb http://securuty.ubuntu.com/ubuntu precise-security main"'
+    echo
 fi
->>>>>>> 61264eb0
 
 # Create CTF
 ${SPM_ROOT_DIR}/spm12.sh quit
+
+
+# Create environment variables for pypreprocess
 cmds="export SPM_DIR=$SPM_ROOT_DIR/spm12/; export SPM_MCR=$SPM_ROOT_DIR/spm12.sh"
 ${cmds}
 echo
 echo ${cmds}
-echo "IMPORTANT: you should now execute the following line: "
-echo "echo ${cmds} >> $HOME/.bashrc"
+echo "IMPORTANT: pypreprocess will need the SPM_DIR and SPM_MCR variables. you should execute the following line: "
+echo
+echo "echo \"${cmds}\" >> $HOME/.profile"
 
-
+cd $OWD
